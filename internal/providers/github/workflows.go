--- conflicted
+++ resolved
@@ -333,12 +333,8 @@
 		CtrlID:         repo.ID.String(),
 		InstallationID: event.Installation.ID,
 		ProviderID:     repo.GithubID.String(),
-<<<<<<< HEAD
-		User:           temp,
+		User:           user,
 		Author:         event.Sender.Login,
-=======
-		User:           user,
->>>>>>> 92878c06
 	}
 
 	if err := workflow.
