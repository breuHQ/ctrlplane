// Copyright © 2023, Breu, Inc. <info@breu.io>. All rights reserved.
//
// This software is made available by Breu, Inc., under the terms of the BREU COMMUNITY LICENSE AGREEMENT, Version 1.0,
// found at https://www.breu.io/license/community. BY INSTALLING, DOWNLOADING, ACCESSING, USING OR DISTRIBUTING ANY OF
// THE SOFTWARE, YOU AGREE TO THE TERMS OF THE LICENSE AGREEMENT.
//
// The above copyright notice and the subsequent license agreement shall be included in all copies or substantial
// portions of the software.
//
// Breu, Inc. HEREBY DISCLAIMS ANY AND ALL WARRANTIES AND CONDITIONS, EXPRESS, IMPLIED, STATUTORY, OR OTHERWISE, AND
// SPECIFICALLY DISCLAIMS ANY WARRANTY OF MERCHANTABILITY OR FITNESS FOR A PARTICULAR PURPOSE, WITH RESPECT TO THE
// SOFTWARE.
//
// Breu, Inc. SHALL NOT BE LIABLE FOR ANY DAMAGES OF ANY KIND, INCLUDING BUT NOT LIMITED TO, LOST PROFITS OR ANY
// CONSEQUENTIAL, SPECIAL, INCIDENTAL, INDIRECT, OR DIRECT DAMAGES, HOWEVER CAUSED AND ON ANY THEORY OF LIABILITY,
// ARISING OUT OF THIS AGREEMENT. THE FOREGOING SHALL APPLY TO THE EXTENT PERMITTED BY APPLICABLE LAW.

package main

import (
	"context"
	"log/slog"
	"os"
	"os/signal"
	"syscall"

	"github.com/labstack/echo-contrib/echoprometheus"
	"github.com/labstack/echo/v4"
	"github.com/labstack/echo/v4/middleware"
	"go.opentelemetry.io/contrib/instrumentation/github.com/labstack/echo/otelecho"

	"go.breu.io/quantm/internal/auth"
	"go.breu.io/quantm/internal/core"
	"go.breu.io/quantm/internal/providers/github"
	"go.breu.io/quantm/internal/shared"
	"go.breu.io/quantm/internal/shared/logger"
)

const (
	HTTPPort       = "8000"
	PrometheusPort = "9090"
)

func main() {
	exitcode := 0
	ctx := context.Background()
	quit := make(chan os.Signal, 1) // create a channel to listen to quit signals.
	errs := make(chan error, 1)     // create a channel to listen to errors.

<<<<<<< HEAD
	defer db.DB().Session.Close()

=======
>>>>>>> 9198ebb8
	// init service
	shared.Service().SetName("api")
	shared.Logger().Info(
		"starting ...",
		slog.Any("service", shared.Service().GetName()),
		slog.String("version", shared.Service().GetVersion()),
	)

	// init open telemetry
	otelshutdown, err := _otel(
		ctx, shared.Service().GetName(),
		shared.Service().GetVersion(),
	)
	if err != nil {
		slog.Error("failed to setup opentelemetry, exiting ...", slog.Any("error", err.Error()))
		errs <- err

		return
	}

	slog.Info("setting up webserver")

	web := echo.New()
	web.HideBanner = true
	web.HTTPErrorHandler = shared.EchoAPIErrorHandler
	web.Validator = &shared.EchoValidator{Validator: shared.Validator()}

	web.Use(middleware.CORS())
	web.Use(otelecho.Middleware(shared.Service().GetName()))
	web.Use(logger.NewRequestLoggerMiddleware())
	web.Use(echoprometheus.NewMiddleware(shared.Service().GetName()))
	web.Use(middleware.Recover())

	web.GET("/healthz", healthz)
<<<<<<< HEAD
	web.GET("/healthx", healthz)
=======
>>>>>>> 9198ebb8

	auth.RegisterHandlers(web, auth.NewServerHandler(auth.Middleware))
	core.RegisterHandlers(web, core.NewServerHandler(auth.Middleware))
	github.RegisterHandlers(web, github.NewServerHandler(auth.Middleware))

	slog.Info("setting up metrics")

	metrics := echo.New()
	metrics.HideBanner = true

	// configure metrics routes
	metrics.GET("/metrics", echoprometheus.NewHandler())

	go _run(_serve(web, HTTPPort), errs)
	go _run(_serve(metrics, PrometheusPort), errs)
	slog.Info("registering quit signals")
	signal.Notify(quit, syscall.SIGINT, syscall.SIGTERM) // setting up the signals to listen to.

	shared.Service().Banner()

	select {
	case err := <-errs:
		slog.Error("encountered error, shutting down gracefully ...", slog.Any("error", err.Error()))
		_graceful(ctx, []shutdownfn{web.Shutdown, metrics.Shutdown, otelshutdown}, []chan any{}, exitcode)

	case <-quit:
		slog.Info("received quit signal, shutting down gracefully ...")
		_graceful(ctx, []shutdownfn{web.Shutdown, metrics.Shutdown, otelshutdown}, []chan any{}, exitcode)
	}
}<|MERGE_RESOLUTION|>--- conflicted
+++ resolved
@@ -46,12 +46,8 @@
 	ctx := context.Background()
 	quit := make(chan os.Signal, 1) // create a channel to listen to quit signals.
 	errs := make(chan error, 1)     // create a channel to listen to errors.
-
-<<<<<<< HEAD
 	defer db.DB().Session.Close()
 
-=======
->>>>>>> 9198ebb8
 	// init service
 	shared.Service().SetName("api")
 	shared.Logger().Info(
@@ -86,10 +82,7 @@
 	web.Use(middleware.Recover())
 
 	web.GET("/healthz", healthz)
-<<<<<<< HEAD
 	web.GET("/healthx", healthz)
-=======
->>>>>>> 9198ebb8
 
 	auth.RegisterHandlers(web, auth.NewServerHandler(auth.Middleware))
 	core.RegisterHandlers(web, core.NewServerHandler(auth.Middleware))
